--- conflicted
+++ resolved
@@ -28,7 +28,6 @@
 .idea_modules/
 .idea/
 *.iml
-<<<<<<< HEAD
 
 # gradle
 .gradle
@@ -41,6 +40,6 @@
 node_modules/
 /dist
 .npm
-=======
-bin/
->>>>>>> 60854dcb
+
+
+bin/