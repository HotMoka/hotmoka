--- conflicted
+++ resolved
@@ -43,10 +43,6 @@
 		TendermintBlockchainConfig config = new TendermintBlockchainConfig.Builder().build();
 
 		try (TendermintBlockchain blockchain = TendermintBlockchain.of(config)) {
-<<<<<<< HEAD
-			// update version number when needed
-=======
->>>>>>> cbc522e7
 			TendermintInitializedNode.of(blockchain, Paths.get("modules/explicit/io-takamaka-code-1.0.0.jar"), GREEN, RED);
 			TransactionReference takamakaCode = blockchain.getTakamakaCode();
 			StorageReference manifest = blockchain.getManifest();
@@ -56,13 +52,7 @@
 			System.out.println("  manifest: " + manifest);
 
 			StorageReference gamete = (StorageReference) blockchain.runInstanceMethodCallTransaction(new InstanceMethodCallTransactionRequest
-<<<<<<< HEAD
 				(manifest, _10_000, takamakaCode, CodeSignature.GET_GAMETE, manifest));
-			System.out.println("    gamete: " + gamete);
-
-=======
-					(manifest, _10_000, takamakaCode, CodeSignature.GET_GAMETE, manifest));
-
 			System.out.println("    gamete: " + gamete);
 
 			StorageReference gasStation = (StorageReference) blockchain.runInstanceMethodCallTransaction(new InstanceMethodCallTransactionRequest
@@ -70,7 +60,6 @@
 
 			System.out.println("    gasStation: " + gasStation);
 
->>>>>>> cbc522e7
 			String chainId = ((StringValue) blockchain.runInstanceMethodCallTransaction(new InstanceMethodCallTransactionRequest
 					(manifest, _10_000, takamakaCode, CodeSignature.GET_CHAIN_ID, manifest))).value;
 
