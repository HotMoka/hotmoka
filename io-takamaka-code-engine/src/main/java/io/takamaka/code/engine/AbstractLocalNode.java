package io.takamaka.code.engine;

import static java.math.BigInteger.ZERO;

import java.io.File;
import java.io.IOException;
import java.lang.reflect.Field;
import java.lang.reflect.Modifier;
import java.math.BigInteger;
import java.nio.charset.StandardCharsets;
import java.nio.file.Files;
import java.nio.file.Path;
import java.security.NoSuchAlgorithmException;
import java.security.NoSuchProviderException;
import java.security.PublicKey;
import java.security.spec.InvalidKeySpecException;
import java.util.Base64;
import java.util.Comparator;
import java.util.HashSet;
import java.util.Iterator;
import java.util.NoSuchElementException;
import java.util.Optional;
import java.util.Set;
import java.util.concurrent.Callable;
import java.util.concurrent.ConcurrentHashMap;
import java.util.concurrent.ConcurrentMap;
import java.util.concurrent.ExecutorService;
import java.util.concurrent.Executors;
import java.util.concurrent.Future;
import java.util.concurrent.Semaphore;
import java.util.concurrent.TimeUnit;
import java.util.concurrent.TimeoutException;
import java.util.concurrent.atomic.AtomicBoolean;
import java.util.concurrent.atomic.AtomicLong;
import java.util.stream.Collectors;
import java.util.stream.Stream;

import org.slf4j.Logger;
import org.slf4j.LoggerFactory;

import io.hotmoka.beans.CodeExecutionException;
import io.hotmoka.beans.GasCostModel;
import io.hotmoka.beans.InternalFailureException;
import io.hotmoka.beans.Marshallable;
import io.hotmoka.beans.TransactionException;
import io.hotmoka.beans.TransactionRejectedException;
import io.hotmoka.beans.annotations.ThreadSafe;
import io.hotmoka.beans.references.LocalTransactionReference;
import io.hotmoka.beans.references.TransactionReference;
import io.hotmoka.beans.requests.AbstractInstanceMethodCallTransactionRequest;
import io.hotmoka.beans.requests.ConstructorCallTransactionRequest;
import io.hotmoka.beans.requests.GameteCreationTransactionRequest;
import io.hotmoka.beans.requests.InitialTransactionRequest;
import io.hotmoka.beans.requests.InitializationTransactionRequest;
import io.hotmoka.beans.requests.InstanceMethodCallTransactionRequest;
import io.hotmoka.beans.requests.InstanceSystemMethodCallTransactionRequest;
import io.hotmoka.beans.requests.JarStoreInitialTransactionRequest;
import io.hotmoka.beans.requests.JarStoreTransactionRequest;
import io.hotmoka.beans.requests.NonInitialTransactionRequest;
import io.hotmoka.beans.requests.RedGreenGameteCreationTransactionRequest;
import io.hotmoka.beans.requests.SignedTransactionRequest;
import io.hotmoka.beans.requests.StaticMethodCallTransactionRequest;
import io.hotmoka.beans.requests.SystemTransactionRequest;
import io.hotmoka.beans.requests.TransactionRequest;
import io.hotmoka.beans.responses.GameteCreationTransactionResponse;
import io.hotmoka.beans.responses.InitializationTransactionResponse;
import io.hotmoka.beans.responses.JarStoreInitialTransactionResponse;
import io.hotmoka.beans.responses.MethodCallTransactionFailedResponse;
import io.hotmoka.beans.responses.NonInitialTransactionResponse;
import io.hotmoka.beans.responses.TransactionResponse;
import io.hotmoka.beans.responses.TransactionResponseWithEvents;
import io.hotmoka.beans.responses.TransactionResponseWithUpdates;
import io.hotmoka.beans.signatures.CodeSignature;
import io.hotmoka.beans.signatures.FieldSignature;
import io.hotmoka.beans.types.BasicTypes;
import io.hotmoka.beans.types.ClassType;
import io.hotmoka.beans.types.StorageType;
import io.hotmoka.beans.updates.ClassTag;
import io.hotmoka.beans.updates.Update;
import io.hotmoka.beans.updates.UpdateOfBalance;
import io.hotmoka.beans.updates.UpdateOfField;
import io.hotmoka.beans.updates.UpdateOfRedBalance;
import io.hotmoka.beans.updates.UpdateOfStorage;
import io.hotmoka.beans.updates.UpdateOfString;
import io.hotmoka.beans.values.BigIntegerValue;
import io.hotmoka.beans.values.BooleanValue;
import io.hotmoka.beans.values.IntValue;
import io.hotmoka.beans.values.LongValue;
import io.hotmoka.beans.values.StorageReference;
import io.hotmoka.beans.values.StorageValue;
import io.hotmoka.beans.values.StringValue;
import io.hotmoka.crypto.HashingAlgorithm;
import io.hotmoka.crypto.SignatureAlgorithm;
import io.hotmoka.nodes.AbstractNode;
import io.hotmoka.nodes.ConsensusParams;
import io.hotmoka.nodes.DeserializationError;
import io.takamaka.code.engine.internal.LRUCache;
import io.takamaka.code.engine.internal.transactions.ConstructorCallResponseBuilder;
import io.takamaka.code.engine.internal.transactions.GameteCreationResponseBuilder;
import io.takamaka.code.engine.internal.transactions.InitializationResponseBuilder;
import io.takamaka.code.engine.internal.transactions.InstanceMethodCallResponseBuilder;
import io.takamaka.code.engine.internal.transactions.InstanceViewMethodCallResponseBuilder;
import io.takamaka.code.engine.internal.transactions.JarStoreInitialResponseBuilder;
import io.takamaka.code.engine.internal.transactions.JarStoreResponseBuilder;
import io.takamaka.code.engine.internal.transactions.RedGreenGameteCreationResponseBuilder;
import io.takamaka.code.engine.internal.transactions.StaticMethodCallResponseBuilder;
import io.takamaka.code.engine.internal.transactions.StaticViewMethodCallResponseBuilder;
import io.takamaka.code.instrumentation.StandardGasCostModel;
import io.takamaka.code.verification.IncompleteClasspathError;

/**
 * A generic implementation of a local (ie., non-remote) node.
 * Specific implementations can subclass this and implement the abstract template methods.
 */
@ThreadSafe
public abstract class AbstractLocalNode<C extends Config, S extends Store> extends AbstractNode {
	protected final static Logger logger = LoggerFactory.getLogger(AbstractLocalNode.class);

	/**
	 * The configuration of the node.
	 */
	public final C config;

	/**
	 * The store of the node.
	 */
	private final S store;

	/**
	 * A map that provides a semaphore for each currently executing transaction.
	 * It is used to block threads waiting for the outcome of transactions.
	 */
	private final ConcurrentMap<TransactionReference, Semaphore> semaphores;

	/**
	 * The cache for the class loaders.
	 */
	private final LRUCache<TransactionReference, EngineClassLoader> classLoadersCache;

	/**
	 * The cache for the requests.
	 */
	private final LRUCache<TransactionReference, TransactionRequest<?>> requestsCache;

	/**
	 * The cache for the responses.
	 */
	private final LRUCache<TransactionReference, TransactionResponse> responsesCache;

	/**
	 * Cached error messages of requests that failed their {@link #checkTransaction(TransactionRequest)}.
	 * This is useful to avoid polling for the outcome of recent requests whose
	 * {@link #checkTransaction(TransactionRequest)} failed, hence never
	 * got the chance to pass to {@link #deliverTransaction(TransactionRequest)}.
	 */
	private final LRUCache<TransactionReference, String> recentErrors;

	/**
	 * Cached recent requests that have had their signature checked.
	 * This avoids repeated signature checking in {@link #checkTransaction(TransactionRequest)}
	 * and {@link #deliverTransaction(TransactionRequest)}.
	 */
	private final LRUCache<SignedTransactionRequest, Boolean> checkedSignatures;

	/**
	 * An executor for short background tasks.
	 */
	private final ExecutorService executor;

	/**
	 * The time spent for checking requests.
	 */
	private final AtomicLong checkTime;

	/**
	 * The time spent for delivering transactions.
	 */
	private final AtomicLong deliverTime;

	/**
	 * The hashing algorithm for transaction requests.
	 */
	private final HashingAlgorithm<? super TransactionRequest<?>> hashingForRequests;

	/**
	 * True if this blockchain has been already closed. Used to avoid double-closing in the shutdown hook.
	 */
	private final AtomicBoolean closed;

	/**
	 * The string of the hexadecimal digits.
	 */
	private final static String HEX_CHARS = "0123456789abcdef";

	/**
	 * The array of hexadecimal digits.
	 */
	private final static byte[] HEX_ARRAY = HEX_CHARS.getBytes();

	/**
	 * The amount of gas allowed for the execution of the reward method of the validators
	 * at each committed block.
	 */
	private final static BigInteger GAS_FOR_REWARD = BigInteger.valueOf(100_000L);

	/**
	 * Enough gas for a simple get method.
	 */
	private final static BigInteger _10_000 = BigInteger.valueOf(10_000L);

	/**
	 * The default gas model of the node.
	 */
	private final static GasCostModel defaultGasCostModel = new StandardGasCostModel();

	/**
	 * The reference to the contract that manages the validators of the node.
	 * After each transaction that consumes gas, this contract receives the
	 * price of the gas, that can later be redistributed to the validators.
	 */
	private volatile StorageReference validatorsCached;

	/**
	 * The reference to the object that manages the versions of the modules of the node.
	 */
	private volatile StorageReference versionsCached;

	/**
	 * The reference to the object that computes the cost of the gas.
	 */
	private volatile StorageReference gasStationCached;

	/**
	 * A cache for the current gas price. It gets reset at each reward.
	 */
	private volatile BigInteger gasPriceCached;

	/**
	 * The gas consumed for CPU execution or storage since the last reward of the validators.
	 */
	private volatile BigInteger gasConsumedForCpuOrStorage;

	/**
	 * The consensus parameters of the node.
	 */
	private volatile ConsensusParams consensus;

	/**
	 * Builds a node with a brand new, empty store.
	 * 
	 * @param config the configuration of the node
	 * @param consensus the consensus parameters at the beginning of the life of the node
	 */
	protected AbstractLocalNode(C config, ConsensusParams consensus) {
		try {
			this.classLoadersCache = new LRUCache<>(100, 1000);
			this.gasConsumedForCpuOrStorage = ZERO;
			this.requestsCache = new LRUCache<>(100, config.requestCacheSize);
			this.responsesCache = new LRUCache<>(100, config.responseCacheSize);
			this.recentErrors = new LRUCache<>(100, 1000);
			this.checkedSignatures = new LRUCache<>(100, 1000);
			this.executor = Executors.newCachedThreadPool();
			this.config = config;
			this.hashingForRequests = hashingForRequests();
			this.semaphores = new ConcurrentHashMap<>();
			this.checkTime = new AtomicLong();
			this.deliverTime = new AtomicLong();
			this.closed = new AtomicBoolean();

			deleteRecursively(config.dir);  // cleans the directory where the node's data live
			Files.createDirectories(config.dir);

			this.store = mkStore();
			this.consensus = consensus;
			addShutdownHook();
		}
		catch (Exception e) {
			logger.error("failed to create the node", e);
			throw InternalFailureException.of(e);
		}
	}

	/**
	 * Builds a node, recycling a previous existing store. The store must be that
	 * of an already initialized node, whose consensus parameters are recovered from its manifest.
	 * 
	 * @param config the configuration of the node
	 */
	protected AbstractLocalNode(C config) {
		try {
			this.classLoadersCache = new LRUCache<>(100, 1000);
			this.gasConsumedForCpuOrStorage = ZERO;
			this.requestsCache = new LRUCache<>(100, config.requestCacheSize);
			this.responsesCache = new LRUCache<>(100, config.responseCacheSize);
			this.recentErrors = new LRUCache<>(100, 1000);
			this.checkedSignatures = new LRUCache<>(100, 1000);
			this.executor = Executors.newCachedThreadPool();
			this.config = config;
			this.hashingForRequests = hashingForRequests();
			this.semaphores = new ConcurrentHashMap<>();
			this.checkTime = new AtomicLong();
			this.deliverTime = new AtomicLong();
			this.closed = new AtomicBoolean();
			this.store = mkStore();
			addShutdownHook();
		}
		catch (Exception e) {
			logger.error("failed to create the node", e);
			throw InternalFailureException.of(e);
		}
	}

	/**
	 * Builds a shallow clone of the given node.
	 * 
	 * @param parent the node to clone
	 */
	protected AbstractLocalNode(AbstractLocalNode<C,S> parent) {
		super(parent);

		this.classLoadersCache = parent.classLoadersCache;
		this.gasConsumedForCpuOrStorage = parent.gasConsumedForCpuOrStorage;
		this.requestsCache = parent.requestsCache;
		this.responsesCache = parent.responsesCache;
		this.recentErrors = parent.recentErrors;
		this.checkedSignatures = parent.checkedSignatures;
		this.executor = parent.executor;
		this.config = parent.config;
		this.store = mkStore();
		this.hashingForRequests = parent.hashingForRequests;
		this.semaphores = parent.semaphores;
		this.checkTime = parent.checkTime;
		this.deliverTime = parent.deliverTime;
		this.closed = parent.closed;
		this.consensus = parent.consensus;
	}

	/**
	 * Factory method for creating the store of this node.
	 * 
	 * @return the store
	 */
	protected abstract S mkStore();

	/**
	 * Determines if this node has not been closed yet.
	 * This thread-safe method can be called to avoid double-closing of a node.
	 * 
	 * @return true if and only if the node has not been closed yet
	 */
	protected final boolean isNotYetClosed() {
		return !closed.getAndSet(true);
	}

	/**
	 * Clears the caches of this node.
	 */
	protected void invalidateCaches() {
		logger.info("invalidating caches");
		classLoadersCache.clear();
		requestsCache.clear();
		responsesCache.clear();
		recentErrors.clear();
		checkedSignatures.clear();
		validatorsCached = null;
		versionsCached = null;
		gasPriceCached = null;
		gasStationCached = null;
		gasConsumedForCpuOrStorage = ZERO;
		consensus = null;
	}

	/**
	 * Yields the store of this node.
	 * 
	 * @return the store of this node
	 */
	public final S getStore() {
		return store;
	}

	@Override
	public void close() throws Exception {
		S store = this.store;
		if (store != null)
			store.close();

		executor.shutdown();
		executor.awaitTermination(10, TimeUnit.SECONDS);

		logger.info("Time spent checking requests: " + checkTime + "ms");
		logger.info("Time spent delivering requests: " + deliverTime + "ms");
	}

	/**
	 * Yields the gas cost model of this node.
	 * 
	 * @return the default gas cost model. Subclasses may redefine
	 */
	public GasCostModel getGasCostModel() {
		return defaultGasCostModel;
	}

	/**
	 * Yields the class loader for the given class path, using a cache to avoid
	 * regeneration, if possible.
	 * 
	 * @param classpath the class path that must be used by the class loader
	 * @return the class loader
	 * @throws Exception if the class loader cannot be created
	 */
	public final EngineClassLoader getCachedClassLoader(TransactionReference classpath) throws Exception {
		return classLoadersCache.computeIfAbsent(classpath, _classpath -> new EngineClassLoader(_classpath, this));
	}

	/**
	 * Runs the given task with the executor service of this node.
	 * 
	 * @param <T> the type of the result of the task
	 * @param task the task
	 * @return the value computed by the task
	 */
	public final <T> Future<T> submit(Callable<T> task) {
		return executor.submit(task);
	}

	/**
	 * Runs the given task with the executor service of this node.
	 * 
	 * @param task the task
	 */
	public final void submit(Runnable task) {
		executor.submit(task);
	}

	/**
	 * Yields the algorithm used to sign non-initial requests with this node.
	 * 
	 * @return the ED25519 algorithm for signing non-initial requests (without their signature itself); subclasses may redefine
	 */
	@Override
	public final SignatureAlgorithm<SignedTransactionRequest> getSignatureAlgorithmForRequests() {
		return consensus.getSignature();
	}

	@Override
	public final TransactionReference getTakamakaCode() throws NoSuchElementException {
		return getClassTag(getManifest()).jar;
	}

	@Override
	public final StorageReference getManifest() throws NoSuchElementException {
		return store.getManifest().orElseThrow(() -> new NoSuchElementException("no manifest set for this node"));
	}

	@Override
	public final TransactionResponse getPolledResponse(TransactionReference reference) throws TransactionRejectedException, TimeoutException, InterruptedException {
		try {
			checkTransactionReference(reference);
			Semaphore semaphore = semaphores.get(reference);
			if (semaphore != null)
				semaphore.acquire();
	
			for (int attempt = 1, delay = config.pollingDelay; attempt <= Math.max(1, config.maxPollingAttempts); attempt++, delay = delay * 110 / 100)
				try {
					// we enforce that both request and response are available
					TransactionResponse response = getResponse(reference);
					getRequest(reference);
					return response;
				}
				catch (NoSuchElementException e) {
					Thread.sleep(delay);
				}

			throw new TimeoutException("cannot find the response of transaction reference " + reference + ": tried " + config.maxPollingAttempts + " times");
		}
		catch (TransactionRejectedException | TimeoutException | InterruptedException e) {
			throw e;
		}
		catch (Exception e) {
			logger.error("unexpected exception", e);
			throw InternalFailureException.of(e);
		}
	}

	@Override
	public final TransactionRequest<?> getRequest(TransactionReference reference) throws NoSuchElementException {
		try {
			return requestsCache.computeIfAbsent(reference, _reference -> {
				checkTransactionReference(_reference);
				return store.getRequest(_reference)
					.orElseThrow(() -> new NoSuchElementException("unknown transaction reference " + _reference));
			});
		}
		catch (NoSuchElementException e) {
			throw e;
		}
		catch (Exception e) {
			logger.error("unexpected exception", e);
			throw InternalFailureException.of(e);
		}
	}

	@Override
	public final TransactionResponse getResponse(TransactionReference reference) throws TransactionRejectedException, NoSuchElementException {
		try {
			return responsesCache.computeIfAbsent(reference, _reference -> {
				checkTransactionReference(_reference);

				// first we check if the request passed its checkTransaction
				// but failed its deliverTransaction: in that case, the node contains
				// the error message in its store
				Optional<String> error = store.getError(_reference);
				if (error.isPresent())
					throw new TransactionRejectedException(error.get());

				// then we check if the request did not pass its checkTransaction():
				// in that case, we might have its error message in cache
				String recentError = recentErrors.get(_reference);
				if (recentError != null)
					throw new TransactionRejectedException(recentError);

				// then we check if we have the response of the request in the store
				return store.getResponse(_reference)
					.orElseThrow(() -> new NoSuchElementException("unknown transaction reference " + _reference));
			});
		}
		catch (TransactionRejectedException | NoSuchElementException e) {
			throw e;
		}
		catch (Exception e) {
			logger.error("unexpected exception", e);
			throw InternalFailureException.of(e);
		}
	}

	@Override
	public final ClassTag getClassTag(StorageReference reference) throws NoSuchElementException {
		try {
			checkTransactionReference(reference.transaction);

			// we go straight to the transaction that created the object
			TransactionResponse response;
			try {
				response = getResponse(reference.transaction);
			}
			catch (TransactionRejectedException e) {
				throw new NoSuchElementException("unknown transaction reference " + reference.transaction);
			}
	
			if (!(response instanceof TransactionResponseWithUpdates))
				throw new NoSuchElementException("transaction reference " + reference.transaction + " does not contain updates");
	
			return ((TransactionResponseWithUpdates) response).getUpdates()
					.filter(update -> update instanceof ClassTag && update.object.equals(reference))
					.map(update -> (ClassTag) update)
					.findFirst().get();
		}
		catch (NoSuchElementException e) {
			throw e;
		}
		catch (Exception e) {
			logger.error("unexpected exception", e);
			throw InternalFailureException.of(e);
		}
	}

	@Override
	public final Stream<Update> getState(StorageReference reference) throws NoSuchElementException {
		try {
			ClassTag classTag = getClassTag(reference);
			EngineClassLoader classLoader = new EngineClassLoader(classTag.jar, this);
			return getLastEagerOrLazyUpdates(reference, classLoader);
		}
		catch (NoSuchElementException e) {
			throw e;
		}
		catch (Exception e) {
			logger.error("unexpected exception", e);
			throw InternalFailureException.of(e);
		}
	}

	@Override
	public final TransactionReference addJarStoreInitialTransaction(JarStoreInitialTransactionRequest request) throws TransactionRejectedException {
		return wrapInCaseOfExceptionSimple(() -> {
			TransactionReference reference = post(request);
			return ((JarStoreInitialTransactionResponse) getPolledResponse(reference)).getOutcomeAt(reference);
		});
	}

	@Override
	public void addInitializationTransaction(InitializationTransactionRequest request) throws TransactionRejectedException {
		wrapInCaseOfExceptionSimple(() -> getPolledResponse(post(request))); // result unused
	}

	@Override
	public final StorageReference addGameteCreationTransaction(GameteCreationTransactionRequest request) throws TransactionRejectedException {
		return wrapInCaseOfExceptionSimple(() -> ((GameteCreationTransactionResponse) getPolledResponse(post(request))).getOutcome());
	}

	@Override
	public final StorageReference addRedGreenGameteCreationTransaction(RedGreenGameteCreationTransactionRequest request) throws TransactionRejectedException {
		return wrapInCaseOfExceptionSimple(() -> ((GameteCreationTransactionResponse) getPolledResponse(post(request))).getOutcome());
	}

	@Override
	public final TransactionReference addJarStoreTransaction(JarStoreTransactionRequest request) throws TransactionRejectedException, TransactionException {
		return wrapInCaseOfExceptionMedium(() -> postJarStoreTransaction(request).get());
	}

	@Override
	public final StorageReference addConstructorCallTransaction(ConstructorCallTransactionRequest request) throws TransactionRejectedException, TransactionException, CodeExecutionException {
		return wrapInCaseOfExceptionFull(() -> postConstructorCallTransaction(request).get());
	}

	@Override
	public final StorageValue addInstanceMethodCallTransaction(InstanceMethodCallTransactionRequest request) throws TransactionRejectedException, TransactionException, CodeExecutionException {
		return wrapInCaseOfExceptionFull(() -> postInstanceMethodCallTransaction(request).get());
	}

	@Override
	public final StorageValue addStaticMethodCallTransaction(StaticMethodCallTransactionRequest request) throws TransactionRejectedException, TransactionException, CodeExecutionException {
		return wrapInCaseOfExceptionFull(() -> postStaticMethodCallTransaction(request).get());
	}

	@Override
	public final StorageValue runInstanceMethodCallTransaction(InstanceMethodCallTransactionRequest request) throws TransactionRejectedException, TransactionException, CodeExecutionException {
		return wrapInCaseOfExceptionFull(() -> {
			TransactionReference reference = referenceOf(request);
			logger.info(reference + ": running start (" + request.getClass().getSimpleName() + " -> " + request.method.methodName + ')');
			StorageValue result = new InstanceViewMethodCallResponseBuilder(reference, request, this).getResponse().getOutcome();
			logger.info(reference + ": running success");
			return result;
		});
	}

	@Override
	public final StorageValue runStaticMethodCallTransaction(StaticMethodCallTransactionRequest request) throws TransactionRejectedException, TransactionException, CodeExecutionException {
		return wrapInCaseOfExceptionFull(() -> {
			TransactionReference reference = referenceOf(request);
			logger.info(reference + ": running start (" + request.getClass().getSimpleName() + ')');
			StorageValue result = new StaticViewMethodCallResponseBuilder(reference, request, this).getResponse().getOutcome();
			logger.info(reference + ": running success");
			return result;
		});
	}

	@Override
	public final JarSupplier postJarStoreTransaction(JarStoreTransactionRequest request) throws TransactionRejectedException {
		return wrapInCaseOfExceptionSimple(() -> jarSupplierFor(post(request)));
	}

	@Override
	public final CodeSupplier<StorageReference> postConstructorCallTransaction(ConstructorCallTransactionRequest request) throws TransactionRejectedException {
		return wrapInCaseOfExceptionSimple(() -> constructorSupplierFor(post(request)));
	}

	@Override
	public final CodeSupplier<StorageValue> postInstanceMethodCallTransaction(InstanceMethodCallTransactionRequest request) throws TransactionRejectedException {
		return wrapInCaseOfExceptionSimple(() -> methodSupplierFor(post(request)));
	}

	@Override
	public final CodeSupplier<StorageValue> postStaticMethodCallTransaction(StaticMethodCallTransactionRequest request) throws TransactionRejectedException {
		return wrapInCaseOfExceptionSimple(() -> methodSupplierFor(post(request)));
	}

	/**
	 * Checks that the given transaction request is valid.
	 * 
	 * @param request the request
	 * @throws TransactionRejectedException if the request is not valid
	 */
	public final void checkTransaction(TransactionRequest<?> request) throws TransactionRejectedException {
		long start = System.currentTimeMillis();

		TransactionReference reference = referenceOf(request);

		try {
			logger.info(reference + ": checking start (" + request.getClass().getSimpleName() + ')');
			responseBuilderFor(reference, request);
			logger.info(reference + ": checking success");
		}
		catch (TransactionRejectedException e) {
			// we wake up who was waiting for the outcome of the request
			signalSemaphore(reference);
			// we do not store the error message, since a failed checkTransaction
			// means that nobody is paying for this and we cannot expand the store;
			// we just take note of the failure to avoid polling for the response
			recentErrors.put(reference, trimmedMessage(e));
			logger.info(reference + ": checking failed: " + trimmedMessage(e));
			throw e;
		}
		catch (Exception e) {
			// we wake up who was waiting for the outcome of the request
			signalSemaphore(reference);
			// we do not store the error message, since a failed checkTransaction
			// means that nobody is paying for this and we cannot expand the store;
			// we just take note of the failure to avoid polling for the response
			recentErrors.put(reference, trimmedMessage(e));
			logger.error(reference + ": checking failed with unexpected exception", e);
			throw InternalFailureException.of(e);
		}
		finally {
			checkTime.addAndGet(System.currentTimeMillis() - start);
		}
	}

	/**
	 * Builds a response for the given request and adds it to the store of the node.
	 * 
	 * @param request the request
	 * @return the response; if this node has a notion of commit, this response is typically
	 *         still uncommitted
	 * @throws TransactionRejectedException if the response cannot be built
	 */
	public final TransactionResponse deliverTransaction(TransactionRequest<?> request) throws TransactionRejectedException {
		long start = System.currentTimeMillis();

		TransactionReference reference = referenceOf(request);

		try {
			logger.info(reference + ": delivering start");
			recentErrors.put(reference, null);
<<<<<<< HEAD
			ResponseBuilder<?,?> responseBuilder = responseBuilderFor(reference, request);
			TransactionResponse response = responseBuilder.getResponse();
			int versionBeforePush = getVerificationVersion();
=======
			ResponseBuilder<?, ?> responseBuilder = responseBuilderFor(reference, request);
			TransactionResponse response = responseBuilder.getResponse();
>>>>>>> 9a574399
			store.push(reference, request, response);
			int versionAfterPush = getVerificationVersion();
			responseBuilder.pushReverification(store);
			if (versionBeforePush != versionAfterPush) {
				classLoadersCache.clear(); // force recomputation of classloaders after an update of the verification rules
				logger.info(reference + ": verification version set to " + versionAfterPush);
			}
			scheduleForNotificationOfEvents(response);
			takeNoteOfGas(request, response);
			invalidateCachesIfNeeded(response, responseBuilder.getClassLoader());
			logger.info(reference + ": delivering success");
			return response;
		}
		catch (TransactionRejectedException e) {
			store.push(reference, request, trimmedMessage(e));
			logger.info(reference + ": delivering failed: " + trimmedMessage(e));
			throw e;
		}
		catch (Exception e) {
			store.push(reference, request, trimmedMessage(e));
			logger.error(reference + ": delivering failed with unexpected exception", e);
			throw InternalFailureException.of(e);
		}
		finally {
			signalSemaphore(reference);
			deliverTime.addAndGet(System.currentTimeMillis() - start);
		}
	}

	/**
	 * Rewards the validators with the cost of the gas consumed by the
	 * transactions in the last block. This is meaningful only if the
	 * node has some form of commit.
	 * 
	 * @param behaving the space-separated sequence of identifiers of the
	 *                 validators that behaved correctly during the creation
	 *                 of the last block
	 * @param misbehaving the space-separated sequence of the identifiers that
	 *                    misbehaved during the creation of the last block
	 * @return true if and only if rewarding was performed; rewarding might not be
	 *         performed because the manifest is not yet installed or because
	 *         the code of the validators contract failed
	 */
	public final boolean rewardValidators(String behaving, String misbehaving) {
		// the node might not have completed its initialization yet
		if (consensus == null)
			return false;

		try {
			Optional<StorageReference> manifest = store.getManifestUncommitted();
			if (manifest.isPresent()) {
				// we use the manifest as caller, since it is an externally-owned account
				StorageReference caller = manifest.get();
				BigInteger nonce = getNonceUncommitted(caller);
				StorageReference validators = getValidators().get(); // ok, since the manifest is present
				BigInteger balance = getBalance(validators);
				
				TransactionReference takamakaCode = getTakamakaCode();
				InstanceSystemMethodCallTransactionRequest request = new InstanceSystemMethodCallTransactionRequest
					(caller, nonce, GAS_FOR_REWARD, takamakaCode, CodeSignature.REWARD, validators, new StringValue(behaving), new StringValue(misbehaving), new BigIntegerValue(gasConsumedForCpuOrStorage));

				checkTransaction(request);
				TransactionResponse response = deliverTransaction(request);
				if (response instanceof MethodCallTransactionFailedResponse) {
					MethodCallTransactionFailedResponse responseAsFailed = (MethodCallTransactionFailedResponse) response;
					logger.error("could not reward the validators: " + responseAsFailed.where + ": " + responseAsFailed.classNameOfCause + ": " + responseAsFailed.messageOfCause);
				}
				else {
					gasPriceCached = null; // we force the recomputation of the cached value
					gasPriceCached = getGasPrice().get();
					logger.info("units of coin rewarded to the validators for their work: " + balance);
					logger.info("units of gas consumed for CPU or storage since the previous reward: " + gasConsumedForCpuOrStorage);
					logger.info("the price of a unit of gas is now " + gasPriceCached);
					gasConsumedForCpuOrStorage = ZERO;

					return true;
				}
			}
		}
		catch (Exception e) {
			logger.error("could not reward the validators", e);
		}

		return false;
	}

	/**
	 * Yields the base cost of the given transaction. Normally, this is just
	 * {@code request.size(gasCostModel)}, but subclasses might redefine.
	 * 
	 * @param request the request of the transaction
	 * @param gasCostModel the gas cost model to use
	 * @return the base cost of the transaction
	 */
	public BigInteger getRequestStorageCost(NonInitialTransactionRequest<?> request, GasCostModel gasCostModel) {
		return request.size(gasCostModel);
	}

	/**
	 * Checks that the given request is signed with the private key of its caller.
	 * 
	 * @param request the request
	 * @param signatureAlgorithm the algorithm that must have been used for signing the request
	 * @return true if and only if the signature of {@code request} is valid
	 * @throws Exception if the signature of the request could not be checked
	 */
	protected final boolean signatureIsValid(SignedTransactionRequest request, SignatureAlgorithm<SignedTransactionRequest> signatureAlgorithm) throws Exception {
		return checkedSignatures.computeIfAbsent(request, _request -> signatureAlgorithm.verify(_request, getPublicKey(_request.getCaller(), signatureAlgorithm), _request.getSignature()));
	}

	/**
	 * Yields the reference to the contract that collects the validators of the node.
	 * After each transaction that consumes gas, the price of the gas is sent to this
	 * contract, that can later redistribute the reward to all validators.
	 * 
	 * @return the reference to the contract, if this node is already initialized
	 */
	protected final Optional<StorageReference> getValidators() {
		if (validatorsCached == null)
			getStore().getManifestUncommitted().ifPresent
				(_manifest -> validatorsCached = ((UpdateOfStorage) getLastUpdateToFieldUncommitted(_manifest, FieldSignature.MANIFEST_VALIDATORS_FIELD)).value);

		return Optional.ofNullable(validatorsCached);
	}

	/**
	 * Yields the reference to the objects that keeps track of the
	 * versions of the module of the node.
	 * 
	 * @return the reference to the object, if this node is already initialized
	 */
	protected final Optional<StorageReference> getVersions() {
		if (versionsCached == null)
			getStore().getManifestUncommitted().ifPresent
				(_manifest -> versionsCached = ((UpdateOfStorage) getLastUpdateToFieldUncommitted(_manifest, FieldSignature.MANIFEST_VERSIONS_FIELD)).value);

		return Optional.ofNullable(versionsCached);
	}

	/**
	 * Yields the reference to the contract that keeps track of the gas cost.
	 * 
	 * @return the reference to the contract, if this node is already initialized
	 */
	protected final Optional<StorageReference> getGasStation() {
		if (gasStationCached == null)
			getStore().getManifestUncommitted().ifPresent
				(_manifest -> gasStationCached = ((UpdateOfStorage) getLastUpdateToFieldUncommitted(_manifest, FieldSignature.MANIFEST_GAS_STATION_FIELD)).value);
	
		return Optional.ofNullable(gasStationCached);
	}

	/**
	 * Yields the consensus parameters of the node.
	 * 
	 * @return the consensus parameters
	 */
	protected final ConsensusParams getConsensusParams() {
		return consensus;
	}

	private TransactionReference getTakamakaCodeUncommitted() throws NoSuchElementException {
		return getClassTagUncommitted(store.getManifestUncommitted().get()).jar;
	}

	protected final void recomputeConsensus() {
		try {
			// we reconstruct the consensus parameters from information in the manifest
			StorageReference gasStation = getGasStation().get();
			StorageReference versions = getVersions().get();
			TransactionReference takamakaCode = getTakamakaCodeUncommitted();
			StorageReference manifest = store.getManifestUncommitted().get();

			String chainId = ((StringValue) runInstanceMethodCallTransaction(new InstanceMethodCallTransactionRequest
				(manifest, _10_000, takamakaCode, CodeSignature.GET_CHAIN_ID, manifest))).value;

			int maxErrorLength = ((IntValue) runInstanceMethodCallTransaction(new InstanceMethodCallTransactionRequest
				(manifest, _10_000, takamakaCode, CodeSignature.GET_MAX_ERROR_LENGTH, manifest))).value;

			boolean allowsSelfCharged = ((BooleanValue) runInstanceMethodCallTransaction(new InstanceMethodCallTransactionRequest
				(manifest, _10_000, takamakaCode, CodeSignature.ALLOWS_SELF_CHARGED, manifest))).value;

			String signature = ((StringValue) runInstanceMethodCallTransaction(new InstanceMethodCallTransactionRequest
				(manifest, _10_000, takamakaCode, CodeSignature.GET_SIGNATURE, manifest))).value;

			BigInteger maxGasPerTransaction = ((BigIntegerValue) runInstanceMethodCallTransaction(new InstanceMethodCallTransactionRequest
				(manifest, _10_000, takamakaCode, CodeSignature.GET_MAX_GAS_PER_TRANSACTION, gasStation))).value;

			boolean ignoresGasPrice = ((BooleanValue) runInstanceMethodCallTransaction(new InstanceMethodCallTransactionRequest
				(manifest, _10_000, takamakaCode, CodeSignature.IGNORES_GAS_PRICE, gasStation))).value;

			BigInteger targetGasAtReward = ((BigIntegerValue) runInstanceMethodCallTransaction(new InstanceMethodCallTransactionRequest
				(manifest, _10_000, takamakaCode, CodeSignature.GET_TARGET_GAS_AT_REWARD, gasStation))).value;

			long oblivion = ((LongValue) runInstanceMethodCallTransaction(new InstanceMethodCallTransactionRequest
				(manifest, _10_000, takamakaCode, CodeSignature.GET_OBLIVION, gasStation))).value;

			int verificationVersion = ((IntValue) runInstanceMethodCallTransaction(new InstanceMethodCallTransactionRequest
				(manifest, _10_000, takamakaCode, CodeSignature.GET_VERIFICATION_VERSION, versions))).value;

			consensus = new ConsensusParams.Builder()
				.setChainId(chainId)
				.setMaxGasPerTransaction(maxGasPerTransaction)
				.ignoreGasPrice(ignoresGasPrice)
				.signRequestsWith(signature)
				.setTargetGasAtReward(targetGasAtReward)
				.setOblivion(oblivion)
				.setMaxErrorLength(maxErrorLength)
				.allowSelfCharged(allowsSelfCharged)
				.setVerificationVersion(verificationVersion)
				.build();
		}
		catch (Throwable t) {
			logger.error("could not reconstruct the consensus parameters from the manifest", t);
			throw InternalFailureException.of("could not reconstruct the consensus parameters from the manifest", t);
		}
	}

	/**
	 * Yields the current gas price of the node.
	 * 
	 * @return the current gas price of the node, if the node is already initialized
	 */
	protected final Optional<BigInteger> getGasPrice() {
		if (gasPriceCached != null)
			return Optional.of(gasPriceCached);

		Optional<StorageReference> manifest = getStore().getManifestUncommitted();
		if (manifest.isEmpty())
			return Optional.empty();

		try {
			gasPriceCached = ((BigIntegerValue) runInstanceMethodCallTransaction(new InstanceMethodCallTransactionRequest
				(manifest.get(), _10_000, getTakamakaCode(), CodeSignature.GET_GAS_PRICE, getGasStation().get()))).value;

			return Optional.of(gasPriceCached);
		}
		catch (Throwable t) {
			throw InternalFailureException.of("could not determine the gas price", t);
		}
	}

	/**
	 * Determines if this node is initialized, that is, its manifest has been set,
	 * although possibly not yet committed.
	 * 
	 * @return true if and only if that condition holds
	 */
	protected final boolean isInitializedUncommitted() {
		return getStore().getManifestUncommitted().isPresent();
	}

	/**
	 * Yields the nonce of the given externally owned account.
	 * 
	 * @param account the account
	 * @return the nonce
	 */
	protected final BigInteger getNonceUncommitted(StorageReference account) {
		UpdateOfField updateOfNonce = getStore().getHistoryUncommitted(account)
			.map(transaction -> getLastUpdateOfNonceUncommitted(account, transaction))
			.filter(Optional::isPresent)
			.map(Optional::get)
			.findFirst()
			.orElseThrow(() -> new DeserializationError("did not find the last update to the nonce of " + account));

		return ((BigIntegerValue) updateOfNonce.getValue()).value;
	}

	/**
	 * Yields the total balance of the given contract (green plus red, if any).
	 * 
	 * @param contract the contract
	 * @return the total balance
	 */
	protected final BigInteger getTotalBalance(StorageReference contract) {
		return getState(contract)
			.filter(update -> update instanceof UpdateOfBalance || update instanceof UpdateOfRedBalance)
			.map(update -> (UpdateOfField) update)
			.map(UpdateOfField::getValue)
			.map(value -> ((BigIntegerValue) value).value)
			.reduce(ZERO, BigInteger::add);
	}

	/**
	 * Yields the (green) balance of the given contract.
	 * 
	 * @param contract the contract
	 * @return the balance
	 */
	protected final BigInteger getBalance(StorageReference contract) {
		return ((BigIntegerValue) getLastUpdateToFieldUncommitted(contract, FieldSignature.BALANCE_FIELD).getValue()).value;
	}

	/**
	 * Yields the hashing algorithm that must be used for hashing
	 * transaction requests into their hash.
	 * 
	 * @return the SHA256 hash of the request; subclasses may redefine
	 * @throws NoSuchAlgorithmException if the required hashing algorithm is not available in the Java installation
	 */
	protected HashingAlgorithm<? super TransactionRequest<?>> hashingForRequests() throws NoSuchAlgorithmException {
		return HashingAlgorithm.sha256(Marshallable::toByteArray);
	}

	/**
	 * Yields the builder of a response for a request of a transaction.
	 * This method can be redefined in subclasses in order to accomodate
	 * new kinds of transactions, specific to a node.
	 * 
	 * @param reference the reference to the transaction that is building the response
	 * @param request the request
	 * @return the builder
	 * @throws TransactionRejectedException if the builder cannot be created
	 */
	protected ResponseBuilder<?,?> responseBuilderFor(TransactionReference reference, TransactionRequest<?> request) throws TransactionRejectedException {
		if (request instanceof JarStoreInitialTransactionRequest)
			return new JarStoreInitialResponseBuilder(reference, (JarStoreInitialTransactionRequest) request, this);
		else if (request instanceof RedGreenGameteCreationTransactionRequest)
			return new RedGreenGameteCreationResponseBuilder(reference, (RedGreenGameteCreationTransactionRequest) request, this);
    	else if (request instanceof GameteCreationTransactionRequest)
    		return new GameteCreationResponseBuilder(reference, (GameteCreationTransactionRequest) request, this);
    	else if (request instanceof JarStoreTransactionRequest)
    		return new JarStoreResponseBuilder(reference, (JarStoreTransactionRequest) request, this);
    	else if (request instanceof ConstructorCallTransactionRequest)
    		return new ConstructorCallResponseBuilder(reference, (ConstructorCallTransactionRequest) request, this);
    	else if (request instanceof AbstractInstanceMethodCallTransactionRequest)
    		return new InstanceMethodCallResponseBuilder(reference, (AbstractInstanceMethodCallTransactionRequest) request, this);
    	else if (request instanceof StaticMethodCallTransactionRequest)
    		return new StaticMethodCallResponseBuilder(reference, (StaticMethodCallTransactionRequest) request, this);
    	else if (request instanceof InitializationTransactionRequest)
    		return new InitializationResponseBuilder(reference, (InitializationTransactionRequest) request, this);
    	else
    		throw new TransactionRejectedException("unexpected transaction request of class " + request.getClass().getName());
	}

	/**
	 * Posts the given request. It does some preliminary preparation then calls
	 * {@link #postRequest(TransactionRequest)}, that will implement the node-specific
	 * logic of this post.
	 * 
	 * @param request the request
	 * @return the reference of the request
	 * @throws TransactionRejectedException if the request was already present in the store
	 */
	protected final TransactionReference post(TransactionRequest<?> request) throws TransactionRejectedException {
		TransactionReference reference = referenceOf(request);
		logger.info(reference + ": posting (" + request.getClass().getSimpleName() + ')');

		if (store.getResponseUncommitted(reference).isPresent())
			throw new TransactionRejectedException("repeated request");

		createSemaphore(reference);
		postRequest(request);
	
		return reference;
	}

	/**
	 * Node-specific implementation to post the given request. Each node should implement this,
	 * for instance by adding the request to some mempool or queue of requests to be executed.
	 * 
	 * @param request the request
	 */
	protected abstract void postRequest(TransactionRequest<?> request);

	/**
	 * Determines if the given initial transaction can still be run after the
	 * initialization of the node. Normally, this is false. However, specific
	 * implementations of the node might redefine and allow it.
	 * 
	 * @param request the request
	 * @return true if only if the execution of {@code request} is allowed
	 *         also after the initialization of this node
	 */
	protected boolean admitsAfterInitialization(InitialTransactionRequest<?> request) {
		return false;
	}

	/**
	 * Yields the reference to the translation that would be originated for the given request.
	 * 
	 * @param request the request
	 * @return the transaction reference
	 */
	protected final LocalTransactionReference referenceOf(TransactionRequest<?> request) {
		return new LocalTransactionReference(bytesToHex(hashingForRequests.hash(request)));
	}

	/**
	 * Yields the most recent update for the given field
	 * of the object with the given storage reference.
	 * If this node has some form of commit, the last update might
	 * not necessarily be already committed.
	 * 
	 * @param storageReference the storage reference
	 * @param field the field whose update is being looked for
	 * @return the update
	 */
	protected final UpdateOfField getLastUpdateToFieldUncommitted(StorageReference storageReference, FieldSignature field) {
		return getStore().getHistoryUncommitted(storageReference)
			.map(transaction -> getLastUpdateForUncommitted(storageReference, field, transaction))
			.filter(Optional::isPresent)
			.map(Optional::get)
			.findFirst().orElseThrow(() -> new DeserializationError("did not find the last update for " + field + " of " + storageReference));
	}

	private void scheduleForNotificationOfEvents(TransactionResponse response) {
		if (response instanceof TransactionResponseWithEvents) {
			TransactionResponseWithEvents responseWithEvents = (TransactionResponseWithEvents) response;
			if (responseWithEvents.getEvents().count() > 0L)
				scheduleForNotificationOfEvents(responseWithEvents);
		}
	}

	private void takeNoteOfGas(TransactionRequest<?> request, TransactionResponse response) {
		if (response instanceof NonInitialTransactionResponse && !(request instanceof SystemTransactionRequest)) {
			NonInitialTransactionResponse responseAsNonInitial = (NonInitialTransactionResponse) response;
			gasConsumedForCpuOrStorage = gasConsumedForCpuOrStorage
				.add(responseAsNonInitial.gasConsumedForCPU)
				.add(responseAsNonInitial.gasConsumedForStorage);
		}
	}

	protected void invalidateCachesIfNeeded(TransactionResponse response, EngineClassLoader classLoader) {
		if (consensusParametersMightHaveChanged(response, classLoader)) {
			int versionBefore = consensus.verificationVersion;
			logger.info("recomputing the consensus cache since the information in the manifest might have changed");
			recomputeConsensus();
			logger.info("the consensus cache has been recomputed");
			classLoadersCache.clear();
			if (versionBefore != consensus.verificationVersion)
				logger.info("the version of the verification module has changed from " + versionBefore + " to " + consensus.verificationVersion);
		}
	}

	/**
	 * Determines if the given response might change the value of some consensus parameters.
	 * 
	 * @param response the response
	 * @param classLoader the class loader used to build the response
	 * @return true if the response changes the value of some consensus parameters; otherwise,
	 *         it is more efficient to return false, since true might trigger a recomputation
	 *         of the consensus parameters' cache
	 */
	private boolean consensusParametersMightHaveChanged(TransactionResponse response, EngineClassLoader classLoader) {
		if (response instanceof InitializationTransactionResponse)
			return true;

		// we check if there are events of type ConsensusUpdate triggered by the manifest, validators, gas station or versions
		if (isInitializedUncommitted() && response instanceof TransactionResponseWithEvents) {
			Stream<StorageReference> events = ((TransactionResponseWithEvents) response).getEvents();
			StorageReference manifest = store.getManifestUncommitted().get();
			StorageReference gasStation = getGasStation().get();
			StorageReference versions = getVersions().get();
			StorageReference validators = getValidators().get();

			return events.filter(event -> isConsensusUpdateEvent(event, classLoader))
				.map(event -> getLastUpdateToFieldUncommitted(event, FieldSignature.EVENT_CREATOR_FIELD).getValue())
				.anyMatch(creator -> creator.equals(manifest) || creator.equals(validators) || creator.equals(gasStation) || creator.equals(versions));
		}

		return false;
	}

	private boolean isConsensusUpdateEvent(StorageReference event, EngineClassLoader classLoader) {
		String classNameOfEvent = getClassTagUncommitted(event).className;
		return classLoader.isConsensusUpdateEvent(classNameOfEvent);
	}

	/**
	 * Yields the class tag of the given object, whose creation might not be committed yet.
	 * 
	 * @param reference the object
	 * @return the class tag
	 * @throws NoSuchElementException if the class tag cannot be determined
	 */
	protected final ClassTag getClassTagUncommitted(StorageReference reference) throws NoSuchElementException {
		try {
			// we go straight to the transaction that created the object
			Optional<TransactionResponse> response = store.getResponseUncommitted(reference.transaction);
			if (response.isEmpty())
				throw new NoSuchElementException("unknown transaction reference " + reference.transaction);
	
			if (!(response.get() instanceof TransactionResponseWithUpdates))
				throw new NoSuchElementException("transaction reference " + reference.transaction + " does not contain updates");
	
			return ((TransactionResponseWithUpdates) response.get()).getUpdates()
				.filter(update -> update instanceof ClassTag && update.object.equals(reference))
				.map(update -> (ClassTag) update)
				.findFirst().get();
		}
		catch (NoSuchElementException e) {
			throw e;
		}
		catch (Exception e) {
			logger.error("unexpected exception", e);
			throw InternalFailureException.of(e);
		}
	}

	/**
	 * Schedules the events in the given response for notification to all their subscribers.
	 * This might call {@link #notifyEventsOf(TransactionResponseWithEvents)} immediately
	 * or might delay its call to next commit, if there is a notion of commit.
	 * In this way, one can guarantee that events are notified only when they have been committed.
	 * 
	 * @param response the response that contains events
	 */
	protected abstract void scheduleForNotificationOfEvents(TransactionResponseWithEvents response);

	/**
	 * Notifies all events contained in the given response.
	 * 
	 * @param response the response that contains the events
	 */
	protected final void notifyEventsOf(TransactionResponseWithEvents response) {
		response.getEvents().forEachOrdered(this::notifyEvent);
	}

	/**
	 * Extracts the creator of the given event and notifies the event to all event handlers for that creator.
	 * 
	 * @param event the event to notify
	 */
	private void notifyEvent(StorageReference event) {
		// we extract the key from the event; since it is a final field of the event,
		// it must be defined by the transaction that created the event; the event might
		// have been created in a transaction that is not yet committed
		try {
			TransactionResponse response = store.getResponseUncommitted(event.transaction).get();
			if (!(response instanceof TransactionResponseWithUpdates))
				throw new NoSuchElementException("transaction reference " + event.transaction + " does not contain updates");
	
			StorageReference creator = ((TransactionResponseWithUpdates) response).getUpdates()
				.filter(update -> update instanceof UpdateOfStorage && update.object.equals(event))
				.map(update -> (UpdateOfStorage) update)
				.filter(update -> update.field.equals(FieldSignature.EVENT_CREATOR_FIELD))
				.findFirst().get().value;
	
			notifyEvent(creator, event);
		}
		catch (Exception e) {
			logger.error("unexpected exception", e);
			throw InternalFailureException.of(e);
		}
	}

	/**
	 * Yields the public key of the given externally owned account.
	 * 
	 * @param reference the account
	 * @param signatureAlgorithm the signing algorithm used for the request
	 * @return the public key
	 * @throws NoSuchAlgorithmException if the signing algorithm is unknown
	 * @throws NoSuchProviderException of the signing provider is unknown
	 * @throws InvalidKeySpecException of the key specification is invalid
	 */
	private PublicKey getPublicKey(StorageReference reference, SignatureAlgorithm<SignedTransactionRequest> signatureAlgorithm) throws NoSuchAlgorithmException, NoSuchProviderException, InvalidKeySpecException {
		// we go straight to the transaction that created the object
		TransactionResponse response;
		try {
			response = getResponse(reference.transaction);
		}
		catch (TransactionRejectedException e) {
			throw new NoSuchElementException("unknown transaction reference " + reference.transaction);
		}
	
		if (!(response instanceof TransactionResponseWithUpdates))
			throw new NoSuchElementException("transaction reference " + reference.transaction + " does not contain updates");
	
		String publicKeyEncodedBase64 = ((TransactionResponseWithUpdates) response).getUpdates()
			.filter(update -> update instanceof UpdateOfString && update.object.equals(reference))
			.map(update -> (UpdateOfString) update)
			.filter(update -> update.getField().equals(FieldSignature.EOA_PUBLIC_KEY_FIELD) || update.getField().equals(FieldSignature.RGEOA_PUBLIC_KEY_FIELD))
			.findFirst().get()
			.value;
	
		byte[] publicKeyEncoded = Base64.getDecoder().decode(publicKeyEncodedBase64);
		return signatureAlgorithm.publicKeyFromEncoded(publicKeyEncoded);
	}

	private void checkTransactionReference(TransactionReference reference) {
		// each byte is represented by two successive characters
		String hash;

		if (reference == null || (hash = reference.getHash()) == null || hash.length() != hashingForRequests.length() * 2)
			throw new IllegalArgumentException("illegal transaction reference " + reference + ": it should hold a hash of " + hashingForRequests.length() * 2 + " characters");

		if (hash.chars().map(HEX_CHARS::indexOf).anyMatch(index -> index == -1))
			throw new IllegalArgumentException("illegal transaction reference " + reference + ": only \"" + HEX_CHARS + "\" are allowed");
	}

	/**
	 * Translates an array of bytes into a hexadecimal string.
	 * 
	 * @param bytes the bytes
	 * @return the string
	 */
	private static String bytesToHex(byte[] bytes) {
	    byte[] hexChars = new byte[bytes.length * 2];
	    int pos = 0;
	    for (byte b: bytes) {
	        int v = b & 0xFF;
	        hexChars[pos++] = HEX_ARRAY[v >>> 4];
	        hexChars[pos++] = HEX_ARRAY[v & 0x0F];
	    }
	
	    return new String(hexChars, StandardCharsets.UTF_8);
	}

	/**
	 * Creates a semaphore for those who will wait for the result of the given request.
	 * 
	 * @param reference the reference of the transaction for the request
	 */
	private void createSemaphore(TransactionReference reference) {
		if (semaphores.putIfAbsent(reference, new Semaphore(0)) != null)
			throw new InternalFailureException("repeated request");
	}

	/**
	 * Wakes up who was waiting for the outcome of the given transaction.
	 * 
	 * @param reference the reference of the transaction
	 */
	private void signalSemaphore(TransactionReference reference) {
		Semaphore semaphore = semaphores.remove(reference);
		if (semaphore != null)
			semaphore.release();
	}

	/**
	 * Deletes the given directory, recursively.
	 * 
	 * @param dir the directory to delete
	 * @throws IOException if the directory or some of its subdirectories cannot be deleted
	 */
	private static void deleteRecursively(Path dir) throws IOException {
		if (Files.exists(dir))
			Files.walk(dir)
				.sorted(Comparator.reverseOrder())
				.map(Path::toFile)
				.forEach(File::delete);
	}

	/**
	 * Adds a shutdown hook that shuts down the blockchain orderly if the JVM terminates.
	 */
	private void addShutdownHook() {
		Runtime.getRuntime().addShutdownHook(new Thread(() -> {
			try {
				close();
			}
			catch (Exception e) {
				throw new RuntimeException(e);
			}
		}));
	}

	/**
     * Yields the error message trimmed to a maximal length, to avoid overflow.
     *
     * @param t the throwable whose error message is processed
     * @return the resulting message
     */
	protected String trimmedMessage(Throwable t) {
    	String message = t.getMessage();
		int length = message.length();

		int maxErrorLength = getConsensusParams().maxErrorLength;

		if (length > maxErrorLength)
			return message.substring(0, maxErrorLength) + "...";
		else
			return message;
    }

	/**
	 * Yields the last updates to the fields of the given object.
	 * 
	 * @param object the reference to the object
	 * @param classLoader the class loader
	 * @return the updates
	 */
	private Stream<Update> getLastEagerOrLazyUpdates(StorageReference object, EngineClassLoader classLoader) {
		TransactionReference transaction = object.transaction;
		TransactionResponse response = store.getResponseUncommitted(transaction)
			.orElseThrow(() -> new DeserializationError("Unknown transaction reference " + transaction));

		if (!(response instanceof TransactionResponseWithUpdates))
			throw new DeserializationError("Storage reference " + object + " does not contain updates");
	
		Set<Update> updates = ((TransactionResponseWithUpdates) response).getUpdates()
				.filter(update -> update.object.equals(object))
				.collect(Collectors.toSet());
	
		Optional<ClassTag> classTag = updates.stream()
				.filter(update -> update instanceof ClassTag)
				.map(update -> (ClassTag) update)
				.findAny();
	
		if (!classTag.isPresent())
			throw new DeserializationError("No class tag found for " + object);
	
		// we drop updates to non-final fields
		Set<Field> allFields = collectAllFieldsOf(classTag.get().className, classLoader);
		Iterator<Update> it = updates.iterator();
		while (it.hasNext())
			if (updatesNonFinalField(it.next(), allFields))
				it.remove();
	
		// the updates set contains the updates to final fields now:
		// we must still collect the latest updates to non-final fields
		collectUpdatesFor(object, store.getHistory(object), updates, allFields.size());
	
		return updates.stream();
	}

	/**
	 * Yields the update to the given field of the object at the given reference,
	 * generated during a given transaction.
	 * 
	 * @param object the reference of the object
	 * @param field the field of the object
	 * @param transaction the reference to the transaction
	 * @return the update, if any. If the field of {@code object} was not modified during
	 *         the {@code transaction}, this method returns an empty optional
	 */
	private Optional<UpdateOfField> getLastUpdateForUncommitted(StorageReference object, FieldSignature field, TransactionReference transaction) {
		TransactionResponse response = getStore().getResponseUncommitted(transaction)
			.orElseThrow(() -> new InternalFailureException("unknown transaction reference " + transaction));

		if (response instanceof TransactionResponseWithUpdates)
			return ((TransactionResponseWithUpdates) response).getUpdates()
				.filter(update -> update instanceof UpdateOfField)
				.map(update -> (UpdateOfField) update)
				.filter(update -> update.object.equals(object) && update.getField().equals(field))
				.findFirst();
	
		return Optional.empty();
	}

	/**
	 * Yields the update to the nonce of the given account, generated during a given transaction.
	 * 
	 * @param account the reference of the account
	 * @param transaction the reference to the transaction
	 * @return the update to the nonce, if any. If the nonce of {@code account} was not modified during
	 *         the {@code transaction}, this method returns an empty optional
	 */
	private Optional<UpdateOfField> getLastUpdateOfNonceUncommitted(StorageReference account, TransactionReference transaction) {
		TransactionResponse response = getStore().getResponseUncommitted(transaction)
			.orElseThrow(() -> new InternalFailureException("unknown transaction reference " + transaction));

		if (response instanceof TransactionResponseWithUpdates)
			return ((TransactionResponseWithUpdates) response).getUpdates()
				.filter(update -> update instanceof UpdateOfField)
				.map(update -> (UpdateOfField) update)
				.filter(update -> update.object.equals(account) && (update.getField().equals(FieldSignature.EOA_NONCE_FIELD) || update.getField().equals(FieldSignature.RGEOA_NONCE_FIELD)))
				.findFirst();
	
		return Optional.empty();
	}

	/**
	 * Determines if the given update affects a non-{@code final} field contained in the given set.
	 * 
	 * @param update the update
	 * @param fields the set of all possible fields
	 * @return true if and only if that condition holds
	 */
	private static boolean updatesNonFinalField(Update update, Set<Field> fields) {
		if (update instanceof UpdateOfField) {
			FieldSignature sig = ((UpdateOfField) update).getField();
			StorageType type = sig.type;
			String name = sig.name;
			return fields.stream()
				.anyMatch(field -> !Modifier.isFinal(field.getModifiers()) && hasType(field, type) && field.getName().equals(name));
		}

		return false;
	}

	/**
	 * Determines if the given field has the given storage type.
	 * 
	 * @param field the field
	 * @param type the type
	 * @return true if and only if that condition holds
	 */
	private static boolean hasType(Field field, StorageType type) {
		Class<?> fieldType = field.getType();
		if (type instanceof BasicTypes)
			switch ((BasicTypes) type) {
			case BOOLEAN: return fieldType == boolean.class;
			case BYTE: return fieldType == byte.class;
			case CHAR: return fieldType == char.class;
			case SHORT: return fieldType == short.class;
			case INT: return fieldType == int.class;
			case LONG: return fieldType == long.class;
			case FLOAT: return fieldType == float.class;
			case DOUBLE: return fieldType == double.class;
			default: throw new IllegalStateException("unexpected basic type " + type);
			}
		else if (type instanceof ClassType)
			return ((ClassType) type).name.equals(fieldType.getName());
		else
			throw new IllegalStateException("unexpected storage type " + type);
	}

	/**
	 * Adds, to the given set, all the latest updates to the fields of the
	 * object at the given storage reference.
	 * 
	 * @param object the storage reference
	 * @param updates the set where the latest updates must be added
	 * @param fields the number of fields whose latest update needs to be found
	 */
	private void collectUpdatesFor(StorageReference object, Stream<TransactionReference> history, Set<Update> updates, int fields) {
		// scans the history of the object; there is no reason to look beyond the total number of fields whose update was expected to be found
		history.forEachOrdered(transaction -> {
			if (updates.size() <= fields)
				addUpdatesFor(object, transaction, updates);
		});
	}

	/**
	 * Adds, to the given set, the updates of the fields of the object at the given reference,
	 * occurred during the execution of a given transaction.
	 * 
	 * @param object the reference of the object
	 * @param transaction the reference to the transaction
	 * @param updates the set where they must be added
	 */
	private void addUpdatesFor(StorageReference object, TransactionReference transaction, Set<Update> updates) {
		try {
			TransactionResponse response = getResponse(transaction);
			if (response instanceof TransactionResponseWithUpdates)
				((TransactionResponseWithUpdates) response).getUpdates()
					.filter(update -> update instanceof UpdateOfField && update.object.equals(object) && !isAlreadyIn(update, updates))
					.forEach(updates::add);
		}
		catch (Exception e) {
			logger.error("unexpected exception", e);
			throw InternalFailureException.of(e);
		}
	}

	/**
	 * Determines if the given set of updates contains an update for the
	 * same object and field as the given update.
	 * 
	 * @param update the given update
	 * @param updates the set
	 * @return true if and only if that condition holds
	 */
	private static boolean isAlreadyIn(Update update, Set<Update> updates) {
		return updates.stream().anyMatch(update::isForSamePropertyAs);
	}

	/**
	 * Collects the instance fields in the given class or in its superclasses.
	 * 
	 * @param className the name of the class
	 * @param classLoader the class loader that can be used to inspect {@code className}
	 * @return the fields
	 */
	private static Set<Field> collectAllFieldsOf(String className, EngineClassLoader classLoader) {
		Set<Field> bag = new HashSet<>();
		Class<?> storage = classLoader.getStorage();

		try {
			for (Class<?> clazz = classLoader.loadClass(className), previous = null; previous != storage; previous = clazz, clazz = clazz.getSuperclass())
				Stream.of(clazz.getDeclaredFields())
					.filter(field -> !Modifier.isTransient(field.getModifiers()) && !Modifier.isStatic(field.getModifiers()))
					.forEach(bag::add);
		}
		catch (ClassNotFoundException e) {
			throw new IncompleteClasspathError(e);
		}

		return bag;
	}
}<|MERGE_RESOLUTION|>--- conflicted
+++ resolved
@@ -723,21 +723,10 @@
 		try {
 			logger.info(reference + ": delivering start");
 			recentErrors.put(reference, null);
-<<<<<<< HEAD
 			ResponseBuilder<?,?> responseBuilder = responseBuilderFor(reference, request);
 			TransactionResponse response = responseBuilder.getResponse();
-			int versionBeforePush = getVerificationVersion();
-=======
-			ResponseBuilder<?, ?> responseBuilder = responseBuilderFor(reference, request);
-			TransactionResponse response = responseBuilder.getResponse();
->>>>>>> 9a574399
 			store.push(reference, request, response);
-			int versionAfterPush = getVerificationVersion();
 			responseBuilder.pushReverification(store);
-			if (versionBeforePush != versionAfterPush) {
-				classLoadersCache.clear(); // force recomputation of classloaders after an update of the verification rules
-				logger.info(reference + ": verification version set to " + versionAfterPush);
-			}
 			scheduleForNotificationOfEvents(response);
 			takeNoteOfGas(request, response);
 			invalidateCachesIfNeeded(response, responseBuilder.getClassLoader());
